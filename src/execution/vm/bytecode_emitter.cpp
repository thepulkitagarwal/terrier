#include "execution/vm/bytecode_emitter.h"

#include <limits>
#include <vector>

#include "execution/vm/bytecode_label.h"

namespace tpl::vm {

void BytecodeEmitter::EmitDeref(Bytecode bytecode, LocalVar dest, LocalVar src) {
  TPL_ASSERT(bytecode == Bytecode::Deref1 || bytecode == Bytecode::Deref2 || bytecode == Bytecode::Deref4 ||
                 bytecode == Bytecode::Deref8,
             "Bytecode is not a Deref code");
  EmitAll(bytecode, dest, src);
}

void BytecodeEmitter::EmitDerefN(LocalVar dest, LocalVar src, u32 len) { EmitAll(Bytecode::DerefN, dest, src, len); }

void BytecodeEmitter::EmitAssign(Bytecode bytecode, LocalVar dest, LocalVar src) {
  TPL_ASSERT(bytecode == Bytecode::Assign1 || bytecode == Bytecode::Assign2 || bytecode == Bytecode::Assign4 ||
                 bytecode == Bytecode::Assign8,
             "Bytecode is not an Assign code");
  EmitAll(bytecode, dest, src);
}

void BytecodeEmitter::EmitAssignImm1(LocalVar dest, i8 val) { EmitAll(Bytecode::AssignImm1, dest, val); }

void BytecodeEmitter::EmitAssignImm2(LocalVar dest, i16 val) { EmitAll(Bytecode::AssignImm2, dest, val); }

void BytecodeEmitter::EmitAssignImm4(LocalVar dest, i32 val) { EmitAll(Bytecode::AssignImm4, dest, val); }

void BytecodeEmitter::EmitAssignImm4F(LocalVar dest, f32 val) { EmitAll(Bytecode::AssignImm4F, dest, val); }

void BytecodeEmitter::EmitAssignImm8F(LocalVar dest, f64 val) { EmitAll(Bytecode::AssignImm8F, dest, val); }

void BytecodeEmitter::EmitAssignImm8(LocalVar dest, i64 val) { EmitAll(Bytecode::AssignImm8, dest, val); }

void BytecodeEmitter::EmitUnaryOp(Bytecode bytecode, LocalVar dest, LocalVar input) { EmitAll(bytecode, dest, input); }

void BytecodeEmitter::EmitBinaryOp(Bytecode bytecode, LocalVar dest, LocalVar lhs, LocalVar rhs) {
  EmitAll(bytecode, dest, lhs, rhs);
}

void BytecodeEmitter::EmitLea(LocalVar dest, LocalVar src, u32 offset) { EmitAll(Bytecode::Lea, dest, src, offset); }

void BytecodeEmitter::EmitLeaScaled(LocalVar dest, LocalVar src, LocalVar index, u32 scale, u32 offset) {
  EmitAll(Bytecode::LeaScaled, dest, src, index, scale, offset);
}

void BytecodeEmitter::EmitCall(FunctionId func_id, const std::vector<LocalVar> &params) {
  TPL_ASSERT(Bytecodes::GetNthOperandSize(Bytecode::Call, 1) == OperandSize::Short,
             "Expected argument count to be 2-byte short");
  TPL_ASSERT(params.size() < std::numeric_limits<u16>::max(), "Too many parameters!");

  EmitAll(Bytecode::Call, static_cast<u16>(func_id), static_cast<u16>(params.size()));
  for (LocalVar local : params) {
    EmitImpl(local);
  }
}

void BytecodeEmitter::EmitReturn() { EmitImpl(Bytecode::Return); }

void BytecodeEmitter::Bind(BytecodeLabel *label) {
  TPL_ASSERT(!label->is_bound(), "Cannot rebind labels");

  std::size_t curr_offset = position();

  if (label->IsForwardTarget()) {
    // We need to patch all locations in the bytecode that forward jump to the
    // given bytecode label. Each referrer is stored in the bytecode label ...
    auto &jump_locations = label->referrer_offsets();

    for (const auto &jump_location : jump_locations) {
      TPL_ASSERT((curr_offset - jump_location) < std::numeric_limits<i32>::max(),
                 "Jump delta exceeds 32-bit value for jump offsets!");

      auto delta = static_cast<i32>(curr_offset - jump_location);
      auto *raw_delta = reinterpret_cast<u8 *>(&delta);
      bytecode_->at(jump_location) = raw_delta[0];
      bytecode_->at(jump_location + 1) = raw_delta[1];
      bytecode_->at(jump_location + 2) = raw_delta[2];
      bytecode_->at(jump_location + 3) = raw_delta[3];
    }
  }

  label->BindTo(curr_offset);
}

void BytecodeEmitter::EmitJump(BytecodeLabel *label) {
  static const i32 kJumpPlaceholder = std::numeric_limits<i32>::max() - 1;

  std::size_t curr_offset = position();

  if (label->is_bound()) {
    // The label is already bound so this must be a backwards jump. We just need
    // to emit the delta offset directly into the bytestream.
    TPL_ASSERT(label->offset() <= curr_offset, "Label for backwards jump cannot be beyond current bytecode position");
    std::size_t delta = curr_offset - label->offset();
    TPL_ASSERT(delta < std::numeric_limits<i32>::max(), "Jump delta exceeds 32-bit value for jump offsets!");

    // Immediately emit the delta
    EmitScalarValue(-static_cast<i32>(delta));
  } else {
    // The label is not bound yet so this must be a forward jump. We set the
    // reference position in the label and use a placeholder offset in the
    // byte stream for now. We'll update the placeholder when the label is bound
    label->set_referrer(curr_offset);
    EmitScalarValue(kJumpPlaceholder);
  }
}

void BytecodeEmitter::EmitJump(Bytecode bytecode, BytecodeLabel *label) {
  TPL_ASSERT(Bytecodes::IsJump(bytecode), "Provided bytecode is not a jump");
  EmitAll(bytecode);
  EmitJump(label);
}

void BytecodeEmitter::EmitConditionalJump(Bytecode bytecode, LocalVar cond, BytecodeLabel *label) {
  TPL_ASSERT(Bytecodes::IsJump(bytecode), "Provided bytecode is not a jump");
  EmitAll(bytecode, cond);
  EmitJump(label);
}

void BytecodeEmitter::Emit(Bytecode bytecode, LocalVar operand_1) {
  TPL_ASSERT(Bytecodes::NumOperands(bytecode) == 1, "Incorrect operand count for bytecode");
  TPL_ASSERT(Bytecodes::GetNthOperandType(bytecode, 0) == OperandType::Local,
             "Incorrect operand type at index 0 for bytecode");
  EmitAll(bytecode, operand_1);
}

void BytecodeEmitter::Emit(Bytecode bytecode, LocalVar operand_1, LocalVar operand_2) {
  TPL_ASSERT(Bytecodes::NumOperands(bytecode) == 2, "Incorrect operand count for bytecode");
  TPL_ASSERT(Bytecodes::GetNthOperandType(bytecode, 0) == OperandType::Local,
             "Incorrect operand type at index 0 for bytecode");
  TPL_ASSERT(Bytecodes::GetNthOperandType(bytecode, 1) == OperandType::Local,
             "Incorrect operand type at index 1 for bytecode");
  EmitAll(bytecode, operand_1, operand_2);
}

void BytecodeEmitter::Emit(Bytecode bytecode, LocalVar operand_1, LocalVar operand_2, LocalVar operand_3) {
  TPL_ASSERT(Bytecodes::NumOperands(bytecode) == 3, "Incorrect operand count for bytecode");
  TPL_ASSERT(Bytecodes::GetNthOperandType(bytecode, 0) == OperandType::Local,
             "Incorrect operand type at index 0 for bytecode");
  TPL_ASSERT(Bytecodes::GetNthOperandType(bytecode, 1) == OperandType::Local,
             "Incorrect operand type at index 1 for bytecode");
  TPL_ASSERT(Bytecodes::GetNthOperandType(bytecode, 2) == OperandType::Local,
             "Incorrect operand type at index 2 for bytecode");
  EmitAll(bytecode, operand_1, operand_2, operand_3);
}

void BytecodeEmitter::Emit(Bytecode bytecode, LocalVar operand_1, LocalVar operand_2, LocalVar operand_3,
                           LocalVar operand_4) {
  TPL_ASSERT(Bytecodes::NumOperands(bytecode) == 4, "Incorrect operand count for bytecode");
  TPL_ASSERT(Bytecodes::GetNthOperandType(bytecode, 0) == OperandType::Local,
             "Incorrect operand type at index 0 for bytecode");
  TPL_ASSERT(Bytecodes::GetNthOperandType(bytecode, 1) == OperandType::Local,
             "Incorrect operand type at index 1 for bytecode");
  TPL_ASSERT(Bytecodes::GetNthOperandType(bytecode, 2) == OperandType::Local,
             "Incorrect operand type at index 2 for bytecode");
  TPL_ASSERT(Bytecodes::GetNthOperandType(bytecode, 3) == OperandType::Local,
             "Incorrect operand type at index 3 for bytecode");
  EmitAll(bytecode, operand_1, operand_2, operand_3, operand_4);
}

void BytecodeEmitter::Emit(Bytecode bytecode, LocalVar operand_1, LocalVar operand_2, LocalVar operand_3,
                           LocalVar operand_4, LocalVar operand_5) {
  TPL_ASSERT(Bytecodes::NumOperands(bytecode) == 5, "Incorrect operand count for bytecode");
  TPL_ASSERT(Bytecodes::GetNthOperandType(bytecode, 0) == OperandType::Local,
             "Incorrect operand type at index 0 for bytecode");
  TPL_ASSERT(Bytecodes::GetNthOperandType(bytecode, 1) == OperandType::Local,
             "Incorrect operand type at index 1 for bytecode");
  TPL_ASSERT(Bytecodes::GetNthOperandType(bytecode, 2) == OperandType::Local,
             "Incorrect operand type at index 2 for bytecode");
  TPL_ASSERT(Bytecodes::GetNthOperandType(bytecode, 3) == OperandType::Local,
             "Incorrect operand type at index 3 for bytecode");
  TPL_ASSERT(Bytecodes::GetNthOperandType(bytecode, 4) == OperandType::Local,
             "Incorrect operand type at index 4 for bytecode");

  EmitAll(bytecode, operand_1, operand_2, operand_3, operand_4, operand_5);
}

void BytecodeEmitter::Emit(Bytecode bytecode, LocalVar operand_1, LocalVar operand_2, LocalVar operand_3,
                           LocalVar operand_4, LocalVar operand_5, LocalVar operand_6) {
  TPL_ASSERT(Bytecodes::NumOperands(bytecode) == 6, "Incorrect operand count for bytecode");
  TPL_ASSERT(Bytecodes::GetNthOperandType(bytecode, 0) == OperandType::Local,
             "Incorrect operand type at index 0 for bytecode");
  TPL_ASSERT(Bytecodes::GetNthOperandType(bytecode, 1) == OperandType::Local,
             "Incorrect operand type at index 1 for bytecode");
  TPL_ASSERT(Bytecodes::GetNthOperandType(bytecode, 2) == OperandType::Local,
             "Incorrect operand type at index 2 for bytecode");
  TPL_ASSERT(Bytecodes::GetNthOperandType(bytecode, 3) == OperandType::Local,
             "Incorrect operand type at index 3 for bytecode");
  TPL_ASSERT(Bytecodes::GetNthOperandType(bytecode, 4) == OperandType::Local,
             "Incorrect operand type at index 4 for bytecode");
  TPL_ASSERT(Bytecodes::GetNthOperandType(bytecode, 5) == OperandType::Local,
             "Incorrect operand type at index 5 for bytecode");
  EmitAll(bytecode, operand_1, operand_2, operand_3, operand_4, operand_5, operand_6);
}

void BytecodeEmitter::Emit(Bytecode bytecode, LocalVar operand_1, LocalVar operand_2, LocalVar operand_3,
                           LocalVar operand_4, LocalVar operand_5, LocalVar operand_6, LocalVar operand_7) {
  TPL_ASSERT(Bytecodes::NumOperands(bytecode) == 7, "Incorrect operand count for bytecode");
  TPL_ASSERT(Bytecodes::GetNthOperandType(bytecode, 0) == OperandType::Local,
             "Incorrect operand type at index 0 for bytecode");
  TPL_ASSERT(Bytecodes::GetNthOperandType(bytecode, 1) == OperandType::Local,
             "Incorrect operand type at index 1 for bytecode");
  TPL_ASSERT(Bytecodes::GetNthOperandType(bytecode, 2) == OperandType::Local,
             "Incorrect operand type at index 2 for bytecode");
  TPL_ASSERT(Bytecodes::GetNthOperandType(bytecode, 3) == OperandType::Local,
             "Incorrect operand type at index 3 for bytecode");
  TPL_ASSERT(Bytecodes::GetNthOperandType(bytecode, 4) == OperandType::Local,
             "Incorrect operand type at index 4 for bytecode");
  TPL_ASSERT(Bytecodes::GetNthOperandType(bytecode, 5) == OperandType::Local,
             "Incorrect operand type at index 5 for bytecode");
  TPL_ASSERT(Bytecodes::GetNthOperandType(bytecode, 6) == OperandType::Local,
             "Incorrect operand type at index 6 for bytecode");
  EmitAll(bytecode, operand_1, operand_2, operand_3, operand_4, operand_5, operand_6, operand_7);
}

void BytecodeEmitter::Emit(Bytecode bytecode, LocalVar operand_1, LocalVar operand_2, LocalVar operand_3,
                           LocalVar operand_4, LocalVar operand_5, LocalVar operand_6, LocalVar operand_7,
                           LocalVar operand_8) {
  TPL_ASSERT(Bytecodes::NumOperands(bytecode) == 8, "Incorrect operand count for bytecode");
  TPL_ASSERT(Bytecodes::GetNthOperandType(bytecode, 0) == OperandType::Local,
             "Incorrect operand type at index 0 for bytecode");
  TPL_ASSERT(Bytecodes::GetNthOperandType(bytecode, 1) == OperandType::Local,
             "Incorrect operand type at index 1 for bytecode");
  TPL_ASSERT(Bytecodes::GetNthOperandType(bytecode, 2) == OperandType::Local,
             "Incorrect operand type at index 2 for bytecode");
  TPL_ASSERT(Bytecodes::GetNthOperandType(bytecode, 3) == OperandType::Local,
             "Incorrect operand type at index 3 for bytecode");
  TPL_ASSERT(Bytecodes::GetNthOperandType(bytecode, 4) == OperandType::Local,
             "Incorrect operand type at index 4 for bytecode");
  TPL_ASSERT(Bytecodes::GetNthOperandType(bytecode, 5) == OperandType::Local,
             "Incorrect operand type at index 5 for bytecode");
  TPL_ASSERT(Bytecodes::GetNthOperandType(bytecode, 6) == OperandType::Local,
             "Incorrect operand type at index 6 for bytecode");
  TPL_ASSERT(Bytecodes::GetNthOperandType(bytecode, 7) == OperandType::Local,
             "Incorrect operand type at index 7 for bytecode");
  EmitAll(bytecode, operand_1, operand_2, operand_3, operand_4, operand_5, operand_6, operand_7, operand_8);
}

void BytecodeEmitter::EmitThreadStateContainerIterate(LocalVar tls, LocalVar ctx, FunctionId iterate_fn) {
  EmitAll(Bytecode::ThreadStateContainerIterate, tls, ctx, iterate_fn);
}

void BytecodeEmitter::EmitThreadStateContainerReset(LocalVar tls, LocalVar state_size, FunctionId init_fn,
                                                    FunctionId destroy_fn, LocalVar ctx) {
  EmitAll(Bytecode::ThreadStateContainerReset, tls, state_size, init_fn, destroy_fn, ctx);
}

void BytecodeEmitter::EmitTableIterInit(Bytecode bytecode, LocalVar iter, u32 table_oid,
                                        LocalVar exec_ctx) {
  EmitAll(bytecode, iter, table_oid, exec_ctx);
}

void BytecodeEmitter::EmitParallelTableScan(u32 db_oid, u32 table_oid, LocalVar ctx, LocalVar thread_states,
                                            FunctionId scan_fn) {
  EmitAll(Bytecode::ParallelScanTable, db_oid, table_oid, ctx, thread_states, scan_fn);
}

void BytecodeEmitter::EmitPCIGet(Bytecode bytecode, LocalVar out, LocalVar pci, u32 col_idx) {
  EmitAll(bytecode, out, pci, col_idx);
}

void BytecodeEmitter::EmitPCIVectorFilter(Bytecode bytecode, LocalVar selected, LocalVar pci, u32 col_idx, i8 type,
                                          i64 val) {
  EmitAll(bytecode, selected, pci, col_idx, type, val);
}

void BytecodeEmitter::EmitFilterManagerInsertFlavor(LocalVar fmb, FunctionId func) {
  EmitAll(Bytecode::FilterManagerInsertFlavor, fmb, func);
}

void BytecodeEmitter::EmitAggHashTableLookup(LocalVar dest, LocalVar agg_ht, LocalVar hash, FunctionId key_eq_fn,
                                             LocalVar arg) {
  EmitAll(Bytecode::AggregationHashTableLookup, dest, agg_ht, hash, key_eq_fn, arg);
}

void BytecodeEmitter::EmitAggHashTableProcessBatch(LocalVar agg_ht, LocalVar iters, FunctionId hash_fn,
                                                   FunctionId key_eq_fn, FunctionId init_agg_fn,
                                                   FunctionId merge_agg_fn) {
  EmitAll(Bytecode::AggregationHashTableProcessBatch, agg_ht, iters, hash_fn, key_eq_fn, init_agg_fn, merge_agg_fn);
}

void BytecodeEmitter::EmitAggHashTableMovePartitions(LocalVar agg_ht, LocalVar tls, LocalVar aht_offset,
                                                     FunctionId merge_part_fn) {
  EmitAll(Bytecode::AggregationHashTableTransferPartitions, agg_ht, tls, aht_offset, merge_part_fn);
}

void BytecodeEmitter::EmitAggHashTableParallelPartitionedScan(LocalVar agg_ht, LocalVar context, LocalVar tls,
                                                              FunctionId scan_part_fn) {
  EmitAll(Bytecode::AggregationHashTableParallelPartitionedScan, agg_ht, context, tls, scan_part_fn);
}

void BytecodeEmitter::EmitJoinHashTableIterHasNext(LocalVar has_more, LocalVar iterator, FunctionId key_eq,
                                                   LocalVar opaque_ctx, LocalVar probe_tuple) {
  EmitAll(Bytecode::JoinHashTableIterHasNext, has_more, iterator, key_eq, opaque_ctx, probe_tuple);
}

void BytecodeEmitter::EmitSorterInit(Bytecode bytecode, LocalVar sorter, LocalVar region, FunctionId cmp_fn,
                                     LocalVar tuple_size) {
  EmitAll(bytecode, sorter, region, cmp_fn, tuple_size);
}

void BytecodeEmitter::EmitOutputAlloc(Bytecode bytecode, LocalVar exec_ctx, LocalVar dest) {
  EmitAll(bytecode, exec_ctx, dest);
}

void BytecodeEmitter::EmitOutputCall(Bytecode bytecode, LocalVar exec_ctx) { EmitAll(bytecode, exec_ctx); }

void BytecodeEmitter::EmitOutputSetNull(Bytecode bytecode, LocalVar exec_ctx, LocalVar idx) {
  EmitAll(bytecode, exec_ctx, idx);
}

<<<<<<< HEAD
void BytecodeEmitter::EmitIndexIteratorInit(Bytecode bytecode, LocalVar iter, uint32_t index_oid, LocalVar exec_ctx) {
  EmitAll(bytecode, iter, index_oid, exec_ctx);
=======
void BytecodeEmitter::EmitInsert(Bytecode bytecode, LocalVar db_oid, LocalVar ns_oid, LocalVar table_oid,
                                 LocalVar values_ptr, LocalVar exec_ctx) {
  EmitAll(bytecode, db_oid, ns_oid, table_oid, values_ptr, exec_ctx);
}

void BytecodeEmitter::EmitIndexIteratorInit(Bytecode bytecode, LocalVar iter, uint32_t table_oid, uint32_t index_oid, LocalVar exec_ctx) {
  EmitAll(bytecode, iter, table_oid, index_oid, exec_ctx);
>>>>>>> 3e5020de
}

void BytecodeEmitter::EmitIndexIteratorScanKey(Bytecode bytecode, LocalVar iter, LocalVar key) {
  EmitAll(bytecode, iter, key);
}

void BytecodeEmitter::EmitIndexIteratorFree(Bytecode bytecode, LocalVar iter) { EmitAll(bytecode, iter); }

void BytecodeEmitter::EmitIndexIteratorGet(Bytecode bytecode, LocalVar out, LocalVar iter, u32 col_idx) {
  EmitAll(bytecode, out, iter, col_idx);
}

void BytecodeEmitter::EmitInitString(Bytecode bytecode, LocalVar out, u64 length, uintptr_t data) {
  EmitAll(bytecode, out, length, data);
}

}  // namespace tpl::vm<|MERGE_RESOLUTION|>--- conflicted
+++ resolved
@@ -313,18 +313,8 @@
   EmitAll(bytecode, exec_ctx, idx);
 }
 
-<<<<<<< HEAD
-void BytecodeEmitter::EmitIndexIteratorInit(Bytecode bytecode, LocalVar iter, uint32_t index_oid, LocalVar exec_ctx) {
-  EmitAll(bytecode, iter, index_oid, exec_ctx);
-=======
-void BytecodeEmitter::EmitInsert(Bytecode bytecode, LocalVar db_oid, LocalVar ns_oid, LocalVar table_oid,
-                                 LocalVar values_ptr, LocalVar exec_ctx) {
-  EmitAll(bytecode, db_oid, ns_oid, table_oid, values_ptr, exec_ctx);
-}
-
 void BytecodeEmitter::EmitIndexIteratorInit(Bytecode bytecode, LocalVar iter, uint32_t table_oid, uint32_t index_oid, LocalVar exec_ctx) {
   EmitAll(bytecode, iter, table_oid, index_oid, exec_ctx);
->>>>>>> 3e5020de
 }
 
 void BytecodeEmitter::EmitIndexIteratorScanKey(Bytecode bytecode, LocalVar iter, LocalVar key) {
