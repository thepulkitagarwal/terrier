--- conflicted
+++ resolved
@@ -1,16 +1,13 @@
 #include "storage/garbage_collector.h"
-<<<<<<< HEAD
 #include <algorithm>
 #include <functional>
-=======
-#include <unordered_set>
->>>>>>> 8d7a52f4
 #include <utility>
 #include <vector>
 #include "common/container/concurrent_queue.h"
 #include "common/macros.h"
 #include "loggers/storage_logger.h"
 #include "storage/data_table.h"
+#include "storage/projected_row.h"
 #include "transaction/transaction_context.h"
 #include "transaction/transaction_defs.h"
 #include "transaction/transaction_manager.h"
@@ -91,23 +88,14 @@
   }
 
   uint32_t txns_processed = 0;
-  // Certain transactions might not be yet safe to gc. Need to requeue them
   transaction::TransactionQueue requeue;
-<<<<<<< HEAD
 
   // Get active_txns in descending sorted order
   std::vector<transaction::timestamp_t> active_txns = txn_manager_->GetActiveTxns();
   std::sort(active_txns.begin(), active_txns.end(), std::greater<>());
 
   // Process every transaction in the unlink queue
-=======
-  // It is sufficient to truncate each version chain once in a GC invocation because we only read the maximal safe
-  // timestamp once, and the version chain is sorted by timestamp. Here we keep a set of slots to truncate to avoid
-  // wasteful traversals of the version chain.
-  std::unordered_set<TupleSlot> visited_slots;
->>>>>>> 8d7a52f4
-
-  // Process every transaction in the unlink queue
+
   while (!txns_to_unlink_.empty()) {
     txn = txns_to_unlink_.front();
     txns_to_unlink_.pop_front();
@@ -120,7 +108,6 @@
       // to safely free the txn
       txns_to_deallocate_.push_front(txn);
       txns_processed++;
-<<<<<<< HEAD
     } else {
       // This is a txn that may or may not be visible to any running txns. Proceed with unlinking its UndoRecords
       // with an Interval GC approach
@@ -151,22 +138,6 @@
     if (buf->Empty()) {
       // This compaction buffer is empty so it is safe to delete it
       delete buf;
-=======
-    } else if (transaction::TransactionUtil::NewerThan(oldest_txn, txn->TxnId().load())) {
-      // Safe to garbage collect.
-      for (auto &undo_record : txn->undo_buffer_) {
-        DataTable *&table = undo_record.Table();
-        // Each version chain needs to be traversed and truncated at most once every GC period. Check
-        // if we have already visited this tuple slot; if not, proceed to prune the version chain.
-        if (visited_slots.insert(undo_record.Slot()).second)
-          TruncateVersionChain(table, undo_record.Slot(), oldest_txn);
-        // Regardless of the version chain we will need to reclaim deleted slots and any dangling pointers to varlens.
-        ReclaimSlotIfDeleted(&undo_record);
-        ReclaimBufferIfVarlen(txn, &undo_record);
-      }
-      txns_to_deallocate_.push_front(txn);
-      txns_processed++;
->>>>>>> 8d7a52f4
     } else {
       // This is a list of undo records that may or may not be visible to any running txns. Proceed with unlinking them
       // with an Interval GC approach
@@ -186,15 +157,10 @@
     }
   }
 
-<<<<<<< HEAD
   // Requeue any txns that have an undo record still visible to some running transaction
   if (!requeue.empty()) {
     txns_to_unlink_ = transaction::TransactionQueue(std::move(requeue));
   }
-=======
-  // Requeue any txns that we were still visible to running transactions
-  txns_to_unlink_ = transaction::TransactionQueue(std::move(requeue));
->>>>>>> 8d7a52f4
 
   // Requeue any compaction buffers that that have an undo record still visible to some running transaction
   if (!buf_requeue.empty()) {
@@ -204,7 +170,6 @@
   return txns_processed;
 }
 
-<<<<<<< HEAD
 bool GarbageCollector::ProcessUndoRecord(UndoRecord *const undo_record,
                                          std::vector<transaction::timestamp_t> *const active_txns) {
   DataTable *&table = undo_record->Table();
@@ -250,30 +215,10 @@
     // Update curr and next
     curr = curr->Next();
     next = curr->Next();
-=======
-void GarbageCollector::TruncateVersionChain(DataTable *const table, const TupleSlot slot,
-                                            const transaction::timestamp_t oldest) const {
-  const TupleAccessStrategy &accessor = table->accessor_;
-  UndoRecord *const version_ptr = table->AtomicallyReadVersionPtr(slot, accessor);
-  // This is a legitimate case where we truncated the version chain but had to restart because the previous head
-  // was aborted.
-  if (version_ptr == nullptr) return;
-
-  // We need to special case the head of the version chain because contention with running transactions can happen
-  // here. Instead of a blind update we will need to CAS and prune the entire version chain if the head of the version
-  // chain can be GCed.
-  if (transaction::TransactionUtil::NewerThan(oldest, version_ptr->Timestamp().load())) {
-    if (!table->CompareAndSwapVersionPtr(slot, accessor, version_ptr, nullptr))
-      // Keep retrying while there are conflicts, since we only invoke truncate once per GC period for every
-      // version chain.
-      TruncateVersionChain(table, slot, oldest);
-    return;
->>>>>>> 8d7a52f4
   }
 
   // a version chain is guaranteed to not change when not at the head (assuming single-threaded GC), so we are safe
   // to traverse and update pointers without CAS
-<<<<<<< HEAD
   while (next != nullptr && active_txns_iter != active_txns->end()) {
     if (transaction::TransactionUtil::NewerThan(*active_txns_iter, curr->Timestamp().load())) {
       // curr is the version that *active_txns_iter would be reading
@@ -329,34 +274,12 @@
   MarkVarlenReclaimable(undo_record);
   // Mark the record as fully processed
   table = nullptr;
-=======
-  UndoRecord *curr = version_ptr;
-  UndoRecord *next;
-  // Traverse until we find the earliest UndoRecord that can be unlinked.
-  while (true) {
-    next = curr->Next();
-    // This is a legitimate case where we truncated the version chain but had to restart because the previous head
-    // was aborted.
-    if (next == nullptr) return;
-    if (transaction::TransactionUtil::NewerThan(oldest, next->Timestamp().load())) break;
-    curr = next;
-  }
-  // The rest of the version chain must also be invisible to any running transactions since our version
-  // is newest-to-oldest sorted.
-  curr->Next().store(nullptr);
-
-  // If the head of the version chain was not committed, it could have been aborted and requires a retry.
-  if (curr == version_ptr && !transaction::TransactionUtil::Committed(version_ptr->Timestamp().load()) &&
-      table->AtomicallyReadVersionPtr(slot, accessor) != version_ptr)
-    TruncateVersionChain(table, slot, oldest);
->>>>>>> 8d7a52f4
-}
-
-void GarbageCollector::ReclaimSlotIfDeleted(UndoRecord *const undo_record) const {
+}
+
+void GarbageCollector::ReclaimSlotIfDeleted(UndoRecord *undo_record) const {
   if (undo_record->Type() == DeltaRecordType::DELETE) undo_record->Table()->accessor_.Deallocate(undo_record->Slot());
 }
 
-<<<<<<< HEAD
 void GarbageCollector::BeginCompaction(UndoRecord **start_record_ptr, UndoRecord *curr, UndoRecord *next,
                                        uint32_t *interval_length_ptr) {
   col_set_.clear();
@@ -441,7 +364,7 @@
 
   // Initialize the projected row with the set of columns we have seen in the first pass
   std::vector<col_id_t> col_id_list(col_set_.begin(), col_set_.end());
-  auto init = terrier::storage::ProjectedRowInitializer(layout, col_id_list);
+  auto init = storage::ProjectedRowInitializer::CreateProjectedRowInitializer(layout, col_id_list);
 
   // Get new entry for the undo record from the buffer
   uint32_t size = static_cast<uint32_t>(sizeof(UndoRecord)) + init.ProjectedRowSize();
@@ -461,10 +384,6 @@
 }
 
 void GarbageCollector::MarkVarlenReclaimable(UndoRecord *undo_record) {
-=======
-void GarbageCollector::ReclaimBufferIfVarlen(transaction::TransactionContext *const txn,
-                                             UndoRecord *const undo_record) const {
->>>>>>> 8d7a52f4
   const TupleAccessStrategy &accessor = undo_record->Table()->accessor_;
   const BlockLayout &layout = accessor.GetBlockLayout();
   switch (undo_record->Type()) {
