--- conflicted
+++ resolved
@@ -365,14 +365,13 @@
   F(PRSetDateNull, OperandType::Local, OperandType::UImm2, OperandType::Local)                                        \
   F(PRSetVarlenNull, OperandType::Local, OperandType::UImm2, OperandType::Local)                                      \
                                                                                                                       \
-<<<<<<< HEAD
   /* Inserter */                                                                                                      \
   F(InserterInit, OperandType::Local, OperandType::Local, OperandType::UImm4)                                         \
   F(InserterGetTablePR, OperandType::Local, OperandType::Local)                                                       \
   F(InserterTableInsert, OperandType::Local, OperandType::Local)                                                      \
   F(InserterGetIndexPR, OperandType::Local, OperandType::Local, OperandType::UImm4)                                   \
   F(InserterIndexInsert, OperandType::Local, OperandType::UImm4)                                                      \
-=======
+  
   /* Deleter */                                                                                                       \
   F(DeleterInit, OperandType::Local, OperandType::Local, OperandType::UImm4)                                          \
   F(DeleterTableDelete, OperandType::Local, OperandType::Local)                                                       \
@@ -386,7 +385,6 @@
   F(UpdaterGetIndexPR, OperandType::Local, OperandType::Local, OperandType::UImm4)                                    \
   F(UpdaterIndexInsert, OperandType::Local, OperandType::UImm4)                                                       \
   F(UpdaterIndexDelete, OperandType::Local, OperandType::UImm4)                                                       \
->>>>>>> 1dba7182
                                                                                                                       \
   /* Trig functions */                                                                                                \
   F(Pi, OperandType::Local)                                                                                           \
