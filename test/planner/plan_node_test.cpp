#include <memory>
#include <random>
#include <string>
#include <utility>
#include <vector>
#include "parser/expression/column_value_expression.h"
#include "parser/expression/comparison_expression.h"
#include "parser/expression/star_expression.h"
#include "parser/postgresparser.h"
#include "planner/plannodes/analyze_plan_node.h"
#include "planner/plannodes/create_database_plan_node.h"
#include "planner/plannodes/drop_database_plan_node.h"
#include "planner/plannodes/hash_join_plan_node.h"
#include "planner/plannodes/hash_plan_node.h"
#include "planner/plannodes/seq_scan_plan_node.h"
#include "type/transient_value_factory.h"
#include "util/test_harness.h"

namespace terrier::planner {

class PlanNodeTest : public TerrierTest {
 public:
  static std::shared_ptr<OutputSchema> BuildOneColumnSchema(const type::TypeId type,
                                                            const bool nullable, const std::shared_ptr<parser::AbstractExpression> & expr) {
    OutputSchema::Column col(type, nullable, expr);
    std::vector<OutputSchema::Column> cols;
    cols.push_back(col);
    auto schema = std::make_shared<OutputSchema>(cols);
    return schema;
  }

  static std::shared_ptr<parser::AbstractExpression> MakeConstant(int32_t val) {
    return std::make_shared<parser::ConstantValueExpression>(type::TransientValueFactory::GetInteger(val));
  }

  static std::shared_ptr<parser::AbstractExpression> MakeTVE(const std::string & col, const std::string & table) {
    return std::make_shared<parser::TupleValueExpression>(col, table);
  }
};

// NOLINTNEXTLINE
TEST(PlanNodeTest, AnalyzePlanTest) {
  catalog::db_oid_t db_oid(1);
  catalog::namespace_oid_t ns_oid(2);
  catalog::table_oid_t table_oid(3);

  AnalyzePlanNode::Builder builder;
  auto plan = builder.SetDatabaseOid(db_oid)
<<<<<<< HEAD
      .SetNamespaceOid(ns_oid)
      .SetTableOid(table_oid)
      .SetOutputSchema(
          PlanNodeTest::BuildOneColumnSchema(type::TypeId::INTEGER, false, PlanNodeTest::MakeConstant(0)))
      .Build();
=======
                  .SetNamespaceOid(ns_oid)
                  .SetTableOid(table_oid)
                  .SetOutputSchema(
                      PlanNodeTest::BuildOneColumnSchema("col1", type::TypeId::INTEGER, false, catalog::col_oid_t(1)))
                  .Build();
>>>>>>> 271580a5

  EXPECT_TRUE(plan != nullptr);
  EXPECT_EQ(PlanNodeType::ANALYZE, plan->GetPlanNodeType());
  EXPECT_EQ(plan->GetDatabaseOid(), db_oid);
  EXPECT_EQ(plan->GetNamespaceOid(), ns_oid);
  EXPECT_EQ(plan->GetTableOid(), table_oid);

  // Make sure that the hash and equality function works correctly
  AnalyzePlanNode::Builder builder2;
  auto plan2 = builder2.SetDatabaseOid(catalog::db_oid_t(db_oid))
<<<<<<< HEAD
      .SetNamespaceOid(catalog::namespace_oid_t(2))
      .SetTableOid(table_oid)
      .SetOutputSchema(
          PlanNodeTest::BuildOneColumnSchema(type::TypeId::INTEGER, false, PlanNodeTest::MakeConstant(0)))
      .Build();
=======
                   .SetNamespaceOid(catalog::namespace_oid_t(2))
                   .SetTableOid(table_oid)
                   .SetOutputSchema(
                       PlanNodeTest::BuildOneColumnSchema("col1", type::TypeId::INTEGER, false, catalog::col_oid_t(1)))
                   .Build();
>>>>>>> 271580a5
  EXPECT_EQ(plan->GetDatabaseOid(), plan2->GetDatabaseOid());
  EXPECT_EQ(plan->GetNamespaceOid(), plan2->GetNamespaceOid());
  EXPECT_EQ(plan->GetTableOid(), plan2->GetTableOid());
  EXPECT_EQ(*plan, *plan2);
  EXPECT_EQ(plan->Hash(), plan2->Hash());

  // Make different variations of the plan node and make
  // sure that they are not equal
  for (int i = 0; i < 4; i++) {
    catalog::db_oid_t other_db_oid = db_oid;
    catalog::namespace_oid_t other_ns_oid = ns_oid;
    catalog::table_oid_t other_table_oid = table_oid;
<<<<<<< HEAD
    auto other_schema =  PlanNodeTest::BuildOneColumnSchema(type::TypeId::INTEGER, false, PlanNodeTest::MakeConstant(0));
=======
    auto other_schema = PlanNodeTest::BuildOneColumnSchema("col1", type::TypeId::INTEGER, false, catalog::col_oid_t(1));
>>>>>>> 271580a5

    switch (i) {
      case 0:
        other_db_oid = catalog::db_oid_t(999);
        break;
      case 1:
        other_ns_oid = catalog::namespace_oid_t(888);
        break;
      case 2:
        other_table_oid = catalog::table_oid_t(777);
        break;
      case 3:
<<<<<<< HEAD
        other_schema =  PlanNodeTest::BuildOneColumnSchema(type::TypeId::BIGINT, true, PlanNodeTest::MakeConstant(1));
=======
        other_schema = PlanNodeTest::BuildOneColumnSchema("XXXX", type::TypeId::INTEGER, false, catalog::col_oid_t(1));
>>>>>>> 271580a5
        break;
    }

    AnalyzePlanNode::Builder builder3;
    auto plan3 = builder3.SetDatabaseOid(other_db_oid)
<<<<<<< HEAD
        .SetNamespaceOid(other_ns_oid)
        .SetTableOid(other_table_oid)
        .SetOutputSchema(other_schema)
        .Build();
=======
                     .SetNamespaceOid(other_ns_oid)
                     .SetTableOid(other_table_oid)
                     .SetOutputSchema(other_schema)
                     .Build();
>>>>>>> 271580a5
    EXPECT_NE(*plan, *plan3);
    EXPECT_NE(plan->Hash(), plan3->Hash());
  }
}

// NOLINTNEXTLINE
TEST(PlanNodeTest, CreateDatabasePlanTest) {
  parser::PostgresParser pgparser;
  auto stms = pgparser.BuildParseTree("CREATE DATABASE test");
  EXPECT_EQ(1, stms.size());
  auto *create_stmt = static_cast<parser::CreateStatement *>(stms[0].get());

  CreateDatabasePlanNode::Builder builder;
  auto plan = builder.SetFromCreateStatement(create_stmt).Build();

  EXPECT_TRUE(plan != nullptr);
  EXPECT_STREQ("test", plan->GetDatabaseName().c_str());
  EXPECT_EQ(PlanNodeType::CREATE_DATABASE, plan->GetPlanNodeType());
}

// NOLINTNEXTLINE
TEST(PlanNodeTest, DropDatabasePlanTest) {
  parser::PostgresParser pgparser;
  auto stms = pgparser.BuildParseTree("DROP DATABASE test");
  EXPECT_EQ(1, stms.size());
  auto *drop_stmt = static_cast<parser::DropStatement *>(stms[0].get());

  DropDatabasePlanNode::Builder builder;
  auto plan = builder.SetDatabaseOid(catalog::db_oid_t(0)).SetFromDropStatement(drop_stmt).Build();

  EXPECT_TRUE(plan != nullptr);
  EXPECT_EQ(catalog::db_oid_t(0), plan->GetDatabaseOid());
  EXPECT_FALSE(plan->IsIfExists());
  EXPECT_EQ(PlanNodeType::DROP_DATABASE, plan->GetPlanNodeType());
}

// NOLINTNEXTLINE
TEST(PlanNodeTest, DropDatabasePlanIfExistsTest) {
  parser::PostgresParser pgparser;
  auto stms = pgparser.BuildParseTree("DROP DATABASE IF EXISTS test");
  EXPECT_EQ(1, stms.size());
  auto *drop_stmt = static_cast<parser::DropStatement *>(stms[0].get());

  DropDatabasePlanNode::Builder builder;
  auto plan = builder.SetDatabaseOid(catalog::db_oid_t(0)).SetFromDropStatement(drop_stmt).Build();

  EXPECT_TRUE(plan != nullptr);
  EXPECT_EQ(catalog::db_oid_t(0), plan->GetDatabaseOid());
  EXPECT_TRUE(plan->IsIfExists());
  EXPECT_EQ(PlanNodeType::DROP_DATABASE, plan->GetPlanNodeType());
}

// Test creation of simple two table join.
// We construct the plan for the following query: SELECT table1.col1 FROM table1, table2 WHERE table1.col1 =
// table2.col2; NOLINTNEXTLINE
TEST(PlanNodeTest, HashJoinPlanTest) {
  SeqScanPlanNode::Builder seq_scan_builder;
  HashPlanNode::Builder hash_builder;
  HashJoinPlanNode::Builder hash_join_builder;

  // Build left scan
  auto seq_scan_1 = seq_scan_builder
      .SetOutputSchema(PlanNodeTest::BuildOneColumnSchema(type::TypeId::INTEGER, false, PlanNodeTest::MakeTVE("col1", "table1")))
      .SetTableOid(catalog::table_oid_t(1))
      .SetDatabaseOid(catalog::db_oid_t(0))
      .SetScanPredicate(std::make_shared<parser::StarExpression>())
      .SetIsForUpdateFlag(false)
      .SetIsParallelFlag(true)
      .Build();

  EXPECT_EQ(PlanNodeType::SEQSCAN, seq_scan_1->GetPlanNodeType());
  EXPECT_EQ(0, seq_scan_1->GetChildrenSize());
  EXPECT_EQ(catalog::table_oid_t(1), seq_scan_1->GetTableOid());
  EXPECT_EQ(catalog::db_oid_t(0), seq_scan_1->GetDatabaseOid());
  EXPECT_EQ(parser::ExpressionType::STAR, seq_scan_1->GetScanPredicate()->GetExpressionType());
  EXPECT_FALSE(seq_scan_1->IsForUpdate());
  EXPECT_TRUE(seq_scan_1->IsParallel());

  auto seq_scan_2 = seq_scan_builder
      .SetOutputSchema(PlanNodeTest::BuildOneColumnSchema(type::TypeId::INTEGER, false, PlanNodeTest::MakeTVE("col2", "table2")))

      .SetTableOid(catalog::table_oid_t(2))
      .SetDatabaseOid(catalog::db_oid_t(0))
      .SetScanPredicate(std::make_shared<parser::StarExpression>())
      .SetIsForUpdateFlag(false)
      .SetIsParallelFlag(true)
      .Build();

  EXPECT_EQ(PlanNodeType::SEQSCAN, seq_scan_2->GetPlanNodeType());
  EXPECT_EQ(0, seq_scan_2->GetChildrenSize());
  EXPECT_EQ(catalog::table_oid_t(2), seq_scan_2->GetTableOid());
  EXPECT_EQ(catalog::db_oid_t(0), seq_scan_2->GetDatabaseOid());
  EXPECT_EQ(parser::ExpressionType::STAR, seq_scan_2->GetScanPredicate()->GetExpressionType());
  EXPECT_FALSE(seq_scan_2->IsForUpdate());
  EXPECT_TRUE(seq_scan_2->IsParallel());

  auto hash_plan = hash_builder
<<<<<<< HEAD
      .SetOutputSchema(PlanNodeTest::BuildOneColumnSchema(type::TypeId::INTEGER, false, PlanNodeTest::MakeConstant(0)))
      .AddHashKey(std::make_shared<parser::TupleValueExpression>("col2", "table2"))
      .AddChild(std::move(seq_scan_2))
      .Build();
=======
                       .SetOutputSchema(PlanNodeTest::BuildOneColumnSchema("col2", type::TypeId::INTEGER, false,
                                                                           catalog::col_oid_t(2)))
                       .AddHashKey(std::make_shared<parser::ColumnValueExpression>("table2", "col2"))
                       .AddChild(std::move(seq_scan_2))
                       .Build();
>>>>>>> 271580a5

  EXPECT_EQ(PlanNodeType::HASH, hash_plan->GetPlanNodeType());
  EXPECT_EQ(1, hash_plan->GetChildrenSize());
  EXPECT_EQ(1, hash_plan->GetHashKeys().size());
  EXPECT_EQ(parser::ExpressionType::COLUMN_VALUE, hash_plan->GetHashKeys()[0]->GetExpressionType());

  std::vector<std::shared_ptr<parser::AbstractExpression>> expr_children;
  expr_children.push_back(std::make_shared<parser::ColumnValueExpression>("table1", "col1"));
  expr_children.push_back(std::make_shared<parser::ColumnValueExpression>("table2", "col2"));
  auto cmp_expression =
      std::make_shared<parser::ComparisonExpression>(parser::ExpressionType::COMPARE_EQUAL, std::move(expr_children));

  auto hash_join_plan = hash_join_builder.SetJoinType(LogicalJoinType::INNER)
      .SetOutputSchema(PlanNodeTest::BuildOneColumnSchema(type::TypeId::INTEGER, false, PlanNodeTest::MakeConstant(0)))
      .SetJoinPredicate(std::move(cmp_expression))
      .AddChild(std::move(seq_scan_1))
      .AddChild(std::move(hash_plan))
      .Build();

  EXPECT_EQ(PlanNodeType::HASHJOIN, hash_join_plan->GetPlanNodeType());
  EXPECT_EQ(2, hash_join_plan->GetChildrenSize());
  EXPECT_EQ(LogicalJoinType::INNER, hash_join_plan->GetLogicalJoinType());
  EXPECT_EQ(parser::ExpressionType::COMPARE_EQUAL, hash_join_plan->GetJoinPredicate()->GetExpressionType());
}
}  // namespace terrier::planner<|MERGE_RESOLUTION|>--- conflicted
+++ resolved
@@ -13,29 +13,20 @@
 #include "planner/plannodes/hash_join_plan_node.h"
 #include "planner/plannodes/hash_plan_node.h"
 #include "planner/plannodes/seq_scan_plan_node.h"
-#include "type/transient_value_factory.h"
 #include "util/test_harness.h"
 
 namespace terrier::planner {
 
 class PlanNodeTest : public TerrierTest {
  public:
-  static std::shared_ptr<OutputSchema> BuildOneColumnSchema(const type::TypeId type,
-                                                            const bool nullable, const std::shared_ptr<parser::AbstractExpression> & expr) {
-    OutputSchema::Column col(type, nullable, expr);
+  static std::shared_ptr<OutputSchema> BuildOneColumnSchema(std::string name, const type::TypeId type,
+                                                            const bool nullable, const catalog::col_oid_t oid) {
+    OutputSchema::Column col(std::move(name), type, nullable, oid);
     std::vector<OutputSchema::Column> cols;
     cols.push_back(col);
     auto schema = std::make_shared<OutputSchema>(cols);
     return schema;
   }
-
-  static std::shared_ptr<parser::AbstractExpression> MakeConstant(int32_t val) {
-    return std::make_shared<parser::ConstantValueExpression>(type::TransientValueFactory::GetInteger(val));
-  }
-
-  static std::shared_ptr<parser::AbstractExpression> MakeTVE(const std::string & col, const std::string & table) {
-    return std::make_shared<parser::TupleValueExpression>(col, table);
-  }
 };
 
 // NOLINTNEXTLINE
@@ -46,19 +37,11 @@
 
   AnalyzePlanNode::Builder builder;
   auto plan = builder.SetDatabaseOid(db_oid)
-<<<<<<< HEAD
-      .SetNamespaceOid(ns_oid)
-      .SetTableOid(table_oid)
-      .SetOutputSchema(
-          PlanNodeTest::BuildOneColumnSchema(type::TypeId::INTEGER, false, PlanNodeTest::MakeConstant(0)))
-      .Build();
-=======
                   .SetNamespaceOid(ns_oid)
                   .SetTableOid(table_oid)
                   .SetOutputSchema(
                       PlanNodeTest::BuildOneColumnSchema("col1", type::TypeId::INTEGER, false, catalog::col_oid_t(1)))
                   .Build();
->>>>>>> 271580a5
 
   EXPECT_TRUE(plan != nullptr);
   EXPECT_EQ(PlanNodeType::ANALYZE, plan->GetPlanNodeType());
@@ -69,19 +52,11 @@
   // Make sure that the hash and equality function works correctly
   AnalyzePlanNode::Builder builder2;
   auto plan2 = builder2.SetDatabaseOid(catalog::db_oid_t(db_oid))
-<<<<<<< HEAD
-      .SetNamespaceOid(catalog::namespace_oid_t(2))
-      .SetTableOid(table_oid)
-      .SetOutputSchema(
-          PlanNodeTest::BuildOneColumnSchema(type::TypeId::INTEGER, false, PlanNodeTest::MakeConstant(0)))
-      .Build();
-=======
                    .SetNamespaceOid(catalog::namespace_oid_t(2))
                    .SetTableOid(table_oid)
                    .SetOutputSchema(
                        PlanNodeTest::BuildOneColumnSchema("col1", type::TypeId::INTEGER, false, catalog::col_oid_t(1)))
                    .Build();
->>>>>>> 271580a5
   EXPECT_EQ(plan->GetDatabaseOid(), plan2->GetDatabaseOid());
   EXPECT_EQ(plan->GetNamespaceOid(), plan2->GetNamespaceOid());
   EXPECT_EQ(plan->GetTableOid(), plan2->GetTableOid());
@@ -94,11 +69,7 @@
     catalog::db_oid_t other_db_oid = db_oid;
     catalog::namespace_oid_t other_ns_oid = ns_oid;
     catalog::table_oid_t other_table_oid = table_oid;
-<<<<<<< HEAD
-    auto other_schema =  PlanNodeTest::BuildOneColumnSchema(type::TypeId::INTEGER, false, PlanNodeTest::MakeConstant(0));
-=======
     auto other_schema = PlanNodeTest::BuildOneColumnSchema("col1", type::TypeId::INTEGER, false, catalog::col_oid_t(1));
->>>>>>> 271580a5
 
     switch (i) {
       case 0:
@@ -111,27 +82,16 @@
         other_table_oid = catalog::table_oid_t(777);
         break;
       case 3:
-<<<<<<< HEAD
-        other_schema =  PlanNodeTest::BuildOneColumnSchema(type::TypeId::BIGINT, true, PlanNodeTest::MakeConstant(1));
-=======
         other_schema = PlanNodeTest::BuildOneColumnSchema("XXXX", type::TypeId::INTEGER, false, catalog::col_oid_t(1));
->>>>>>> 271580a5
         break;
     }
 
     AnalyzePlanNode::Builder builder3;
     auto plan3 = builder3.SetDatabaseOid(other_db_oid)
-<<<<<<< HEAD
-        .SetNamespaceOid(other_ns_oid)
-        .SetTableOid(other_table_oid)
-        .SetOutputSchema(other_schema)
-        .Build();
-=======
                      .SetNamespaceOid(other_ns_oid)
                      .SetTableOid(other_table_oid)
                      .SetOutputSchema(other_schema)
                      .Build();
->>>>>>> 271580a5
     EXPECT_NE(*plan, *plan3);
     EXPECT_NE(plan->Hash(), plan3->Hash());
   }
@@ -194,13 +154,14 @@
 
   // Build left scan
   auto seq_scan_1 = seq_scan_builder
-      .SetOutputSchema(PlanNodeTest::BuildOneColumnSchema(type::TypeId::INTEGER, false, PlanNodeTest::MakeTVE("col1", "table1")))
-      .SetTableOid(catalog::table_oid_t(1))
-      .SetDatabaseOid(catalog::db_oid_t(0))
-      .SetScanPredicate(std::make_shared<parser::StarExpression>())
-      .SetIsForUpdateFlag(false)
-      .SetIsParallelFlag(true)
-      .Build();
+                        .SetOutputSchema(PlanNodeTest::BuildOneColumnSchema("col1", type::TypeId::INTEGER, false,
+                                                                            catalog::col_oid_t(1)))
+                        .SetTableOid(catalog::table_oid_t(1))
+                        .SetDatabaseOid(catalog::db_oid_t(0))
+                        .SetScanPredicate(std::make_shared<parser::StarExpression>())
+                        .SetIsForUpdateFlag(false)
+                        .SetIsParallelFlag(true)
+                        .Build();
 
   EXPECT_EQ(PlanNodeType::SEQSCAN, seq_scan_1->GetPlanNodeType());
   EXPECT_EQ(0, seq_scan_1->GetChildrenSize());
@@ -211,14 +172,15 @@
   EXPECT_TRUE(seq_scan_1->IsParallel());
 
   auto seq_scan_2 = seq_scan_builder
-      .SetOutputSchema(PlanNodeTest::BuildOneColumnSchema(type::TypeId::INTEGER, false, PlanNodeTest::MakeTVE("col2", "table2")))
-
-      .SetTableOid(catalog::table_oid_t(2))
-      .SetDatabaseOid(catalog::db_oid_t(0))
-      .SetScanPredicate(std::make_shared<parser::StarExpression>())
-      .SetIsForUpdateFlag(false)
-      .SetIsParallelFlag(true)
-      .Build();
+                        .SetOutputSchema(PlanNodeTest::BuildOneColumnSchema("col2", type::TypeId::INTEGER, false,
+                                                                            catalog::col_oid_t(2)))
+
+                        .SetTableOid(catalog::table_oid_t(2))
+                        .SetDatabaseOid(catalog::db_oid_t(0))
+                        .SetScanPredicate(std::make_shared<parser::StarExpression>())
+                        .SetIsForUpdateFlag(false)
+                        .SetIsParallelFlag(true)
+                        .Build();
 
   EXPECT_EQ(PlanNodeType::SEQSCAN, seq_scan_2->GetPlanNodeType());
   EXPECT_EQ(0, seq_scan_2->GetChildrenSize());
@@ -229,18 +191,11 @@
   EXPECT_TRUE(seq_scan_2->IsParallel());
 
   auto hash_plan = hash_builder
-<<<<<<< HEAD
-      .SetOutputSchema(PlanNodeTest::BuildOneColumnSchema(type::TypeId::INTEGER, false, PlanNodeTest::MakeConstant(0)))
-      .AddHashKey(std::make_shared<parser::TupleValueExpression>("col2", "table2"))
-      .AddChild(std::move(seq_scan_2))
-      .Build();
-=======
                        .SetOutputSchema(PlanNodeTest::BuildOneColumnSchema("col2", type::TypeId::INTEGER, false,
                                                                            catalog::col_oid_t(2)))
                        .AddHashKey(std::make_shared<parser::ColumnValueExpression>("table2", "col2"))
                        .AddChild(std::move(seq_scan_2))
                        .Build();
->>>>>>> 271580a5
 
   EXPECT_EQ(PlanNodeType::HASH, hash_plan->GetPlanNodeType());
   EXPECT_EQ(1, hash_plan->GetChildrenSize());
@@ -254,11 +209,12 @@
       std::make_shared<parser::ComparisonExpression>(parser::ExpressionType::COMPARE_EQUAL, std::move(expr_children));
 
   auto hash_join_plan = hash_join_builder.SetJoinType(LogicalJoinType::INNER)
-      .SetOutputSchema(PlanNodeTest::BuildOneColumnSchema(type::TypeId::INTEGER, false, PlanNodeTest::MakeConstant(0)))
-      .SetJoinPredicate(std::move(cmp_expression))
-      .AddChild(std::move(seq_scan_1))
-      .AddChild(std::move(hash_plan))
-      .Build();
+                            .SetOutputSchema(PlanNodeTest::BuildOneColumnSchema("col1", type::TypeId::INTEGER, false,
+                                                                                catalog::col_oid_t(1)))
+                            .SetJoinPredicate(std::move(cmp_expression))
+                            .AddChild(std::move(seq_scan_1))
+                            .AddChild(std::move(hash_plan))
+                            .Build();
 
   EXPECT_EQ(PlanNodeType::HASHJOIN, hash_join_plan->GetPlanNodeType());
   EXPECT_EQ(2, hash_join_plan->GetChildrenSize());
